--- conflicted
+++ resolved
@@ -144,6 +144,34 @@
         graphics::present(ctx)
     }
 
+    fn mouse_button_down_event(
+        &mut self,
+        _ctx: &mut Context,
+        button: MouseButton,
+        _x: f32,
+        _y: f32,
+    ) {
+        self.imgui_wrapper.update_mouse_down((
+            button == MouseButton::Left,
+            button == MouseButton::Right,
+            button == MouseButton::Middle,
+        ));
+    }
+
+    fn mouse_button_up_event(
+        &mut self,
+        _ctx: &mut Context,
+        _button: MouseButton,
+        _x: f32,
+        _y: f32,
+    ) {
+        self.imgui_wrapper.update_mouse_down((false, false, false));
+    }
+
+    fn mouse_motion_event(&mut self, _ctx: &mut Context, x: f32, y: f32, _dx: f32, _dy: f32) {
+        self.imgui_wrapper.update_mouse_pos(x, y);
+    }
+
     fn mouse_wheel_event(&mut self, ctx: &mut Context, _x: f32, y: f32) {
         if y > 0.0 {
             self.cam.easy_camera_movement_keys(ctx, KeyCode::Add);
@@ -151,7 +179,6 @@
         if y < 0.0 {
             self.cam.easy_camera_movement_keys(ctx, KeyCode::Subtract);
         }
-        self.imgui_wrapper.last_mouse_wheel = y;
     }
 
     fn key_down_event(&mut self, ctx: &mut Context, keycode: KeyCode, _: KeyMods, _: bool) {
@@ -165,8 +192,6 @@
         if keycode == KeyCode::G {
             self.grid = !self.grid;
         }
-<<<<<<< HEAD
-=======
         //        println!("Key pressed {:?}", keycode);
 
         match keycode {
@@ -185,7 +210,6 @@
             KeyCode::Period => self.imgui_wrapper.queue_char('.'),
             _ => (),
         }
->>>>>>> 2aa963a4
         self.cam.easy_camera_movement_keys(ctx, keycode);
     }
 
